package masteruserrecord

import (
	"context"
	"fmt"

	toolchainv1alpha1 "github.com/codeready-toolchain/api/pkg/apis/toolchain/v1alpha1"
	"github.com/codeready-toolchain/toolchain-common/pkg/test"
	"github.com/stretchr/testify/assert"
	"github.com/stretchr/testify/require"
	"k8s.io/apimachinery/pkg/types"
	"sigs.k8s.io/controller-runtime/pkg/client"
)

type Assertion struct {
	masterUserRecord *toolchainv1alpha1.MasterUserRecord
	client           client.Client
	namespacedName   types.NamespacedName
	t                test.T
}

func (a *Assertion) loadUaAssertion() error {
	if a.masterUserRecord != nil {
		return nil
	}
	mur := &toolchainv1alpha1.MasterUserRecord{}
	err := a.client.Get(context.TODO(), a.namespacedName, mur)
	a.masterUserRecord = mur
	return err
}

func AssertThatMasterUserRecord(t test.T, name string, client client.Client) *Assertion {
	return &Assertion{
		client:         client,
		namespacedName: test.NamespacedName(test.HostOperatorNs, name),
		t:              t,
	}
}

type NsTemplateSetSpecExp func(*toolchainv1alpha1.NSTemplateSetSpec)

func WithTier(tier string) NsTemplateSetSpecExp {
	return func(set *toolchainv1alpha1.NSTemplateSetSpec) {
		set.TierName = tier
	}
}

func WithNs(nsType, revision string) NsTemplateSetSpecExp {
	return func(set *toolchainv1alpha1.NSTemplateSetSpec) {
		set.Namespaces = append(set.Namespaces, toolchainv1alpha1.NSTemplateSetNamespace{
			TemplateRef: set.TierName + "-" + nsType + "-" + revision,
		})
	}
}

func WithClusterRes(revision string) NsTemplateSetSpecExp {
	return func(set *toolchainv1alpha1.NSTemplateSetSpec) {
		if set.ClusterResources == nil {
			set.ClusterResources = &toolchainv1alpha1.NSTemplateSetClusterResources{}
		}
		set.ClusterResources.TemplateRef = set.TierName + "-" + "clusterresources" + "-" + revision
	}
}

// HasNSTemplateSet verifies that the MUR has NSTemplateSetSpec with the expected values
func (a *Assertion) HasNSTemplateSet(targetCluster string, expectations ...NsTemplateSetSpecExp) *Assertion {
	err := a.loadUaAssertion()
	require.NoError(a.t, err)
	expectedTmplSetSpec := &toolchainv1alpha1.NSTemplateSetSpec{}
	for _, modify := range expectations {
		modify(expectedTmplSetSpec)
	}
	for _, ua := range a.masterUserRecord.Spec.UserAccounts {
		if ua.TargetCluster == targetCluster {
			assert.Equal(a.t, *expectedTmplSetSpec, ua.Spec.NSTemplateSet)
			return a
		}
	}
	a.t.Fatalf("unable to find an NSTemplateSet for the '%s' target cluster", targetCluster)
	return a
}

func (a *Assertion) HasNoConditions() *Assertion {
	err := a.loadUaAssertion()
	require.NoError(a.t, err)
	require.Empty(a.t, a.masterUserRecord.Status.Conditions)
	return a
}

func (a *Assertion) HasConditions(expected ...toolchainv1alpha1.Condition) *Assertion {
	err := a.loadUaAssertion()
	require.NoError(a.t, err)
	test.AssertConditionsMatch(a.t, a.masterUserRecord.Status.Conditions, expected...)
	return a
}

func (a *Assertion) HasStatusUserAccounts(targetClusters ...string) *Assertion {
	err := a.loadUaAssertion()
	require.NoError(a.t, err)
	require.Len(a.t, a.masterUserRecord.Status.UserAccounts, len(targetClusters))
	for _, cluster := range targetClusters {
		a.hasUserAccount(cluster)
	}
	return a
}

func (a *Assertion) hasUserAccount(targetCluster string) *toolchainv1alpha1.UserAccountStatusEmbedded {
	for _, ua := range a.masterUserRecord.Status.UserAccounts {
		if ua.Cluster.Name == targetCluster {
			return &ua
		}
	}
	assert.Fail(a.t, fmt.Sprintf("user account status record for the target cluster %s was not found", targetCluster))
	return nil
}

func (a *Assertion) AllUserAccountsHaveStatusSyncIndex(syncIndex string) *Assertion {
	err := a.loadUaAssertion()
	require.NoError(a.t, err)
	for _, ua := range a.masterUserRecord.Status.UserAccounts {
		assert.Equal(a.t, syncIndex, ua.SyncIndex)
	}
	return a
}

func (a *Assertion) AllUserAccountsHaveCluster(expected toolchainv1alpha1.Cluster) *Assertion {
	err := a.loadUaAssertion()
	require.NoError(a.t, err)
	for _, ua := range a.masterUserRecord.Status.UserAccounts {
		assert.Equal(a.t, expected, ua.Cluster)
	}
	return a
}

func (a *Assertion) AllUserAccountsHaveCondition(expected toolchainv1alpha1.Condition) *Assertion {
	err := a.loadUaAssertion()
	require.NoError(a.t, err)
	for _, ua := range a.masterUserRecord.Status.UserAccounts {
		test.AssertConditionsMatch(a.t, ua.Conditions, expected)
	}
	return a
}

func (a *Assertion) AllUserAccountsHaveTier(tier toolchainv1alpha1.NSTemplateTier) *Assertion {
	err := a.loadUaAssertion()
	require.NoError(a.t, err)
	for _, ua := range a.masterUserRecord.Spec.UserAccounts {
		a.userAccountHasTier(ua, tier)
	}
	return a
}

func (a *Assertion) UserAccountHasTier(targetCluster string, tier toolchainv1alpha1.NSTemplateTier) *Assertion {
	err := a.loadUaAssertion()
	require.NoError(a.t, err)
	for _, ua := range a.masterUserRecord.Spec.UserAccounts {
		if ua.TargetCluster == targetCluster {
			a.userAccountHasTier(ua, tier)
		}
	}
	return a
}

func (a *Assertion) userAccountHasTier(ua toolchainv1alpha1.UserAccountEmbedded, tier toolchainv1alpha1.NSTemplateTier) {
	assert.Equal(a.t, tier.Name, ua.Spec.NSTemplateSet.TierName)
	actualTemplateRefs := []string{}
	for _, ns := range ua.Spec.NSTemplateSet.Namespaces {
		actualTemplateRefs = append(actualTemplateRefs, ns.TemplateRef)
	}
	expectedTemplateRefs := []string{}
	for _, ns := range tier.Spec.Namespaces {
<<<<<<< HEAD
		for _, uaNs := range userAccount.Spec.NSTemplateSet.Namespaces {
			if ns.Type == uaNs.Type {
				assert.Equal(a.t, ns.Revision, uaNs.Revision)
				assert.Equal(a.t, ns.TemplateRef, uaNs.TemplateRef)
				continue TierNamespaces
			}
		}
		assert.Failf(a.t, "unable to find namespace of templateRef %s in UserAccount %v", ns.TemplateRef, userAccount)
=======
		expectedTemplateRefs = append(expectedTemplateRefs, ns.TemplateRef)
>>>>>>> 7c8b2f89
	}
	a.t.Logf("expected templateRefs: %v vs actual: %v", expectedTemplateRefs, actualTemplateRefs)
	assert.ElementsMatch(a.t, expectedTemplateRefs, actualTemplateRefs)
	if tier.Spec.ClusterResources == nil {
		assert.Nil(a.t, ua.Spec.NSTemplateSet.ClusterResources)
	} else {
<<<<<<< HEAD
		assert.Equal(a.t, tier.Spec.ClusterResources.TemplateRef, userAccount.Spec.NSTemplateSet.ClusterResources.TemplateRef)
=======
		assert.Equal(a.t, tier.Spec.ClusterResources.TemplateRef, ua.Spec.NSTemplateSet.ClusterResources.TemplateRef)
>>>>>>> 7c8b2f89
	}
}

func (a *Assertion) HasFinalizer() *Assertion {
	err := a.loadUaAssertion()
	require.NoError(a.t, err)
	assert.Len(a.t, a.masterUserRecord.Finalizers, 1)
	assert.Contains(a.t, a.masterUserRecord.Finalizers, "finalizer.toolchain.dev.openshift.com")
	return a
}

func (a *Assertion) DoesNotHaveFinalizer() *Assertion {
	err := a.loadUaAssertion()
	require.NoError(a.t, err)
	assert.Len(a.t, a.masterUserRecord.Finalizers, 0)
	return a
}<|MERGE_RESOLUTION|>--- conflicted
+++ resolved
@@ -169,29 +169,14 @@
 	}
 	expectedTemplateRefs := []string{}
 	for _, ns := range tier.Spec.Namespaces {
-<<<<<<< HEAD
-		for _, uaNs := range userAccount.Spec.NSTemplateSet.Namespaces {
-			if ns.Type == uaNs.Type {
-				assert.Equal(a.t, ns.Revision, uaNs.Revision)
-				assert.Equal(a.t, ns.TemplateRef, uaNs.TemplateRef)
-				continue TierNamespaces
-			}
-		}
-		assert.Failf(a.t, "unable to find namespace of templateRef %s in UserAccount %v", ns.TemplateRef, userAccount)
-=======
 		expectedTemplateRefs = append(expectedTemplateRefs, ns.TemplateRef)
->>>>>>> 7c8b2f89
 	}
 	a.t.Logf("expected templateRefs: %v vs actual: %v", expectedTemplateRefs, actualTemplateRefs)
 	assert.ElementsMatch(a.t, expectedTemplateRefs, actualTemplateRefs)
 	if tier.Spec.ClusterResources == nil {
 		assert.Nil(a.t, ua.Spec.NSTemplateSet.ClusterResources)
 	} else {
-<<<<<<< HEAD
-		assert.Equal(a.t, tier.Spec.ClusterResources.TemplateRef, userAccount.Spec.NSTemplateSet.ClusterResources.TemplateRef)
-=======
 		assert.Equal(a.t, tier.Spec.ClusterResources.TemplateRef, ua.Spec.NSTemplateSet.ClusterResources.TemplateRef)
->>>>>>> 7c8b2f89
 	}
 }
 
