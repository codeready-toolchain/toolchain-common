--- conflicted
+++ resolved
@@ -289,42 +289,6 @@
 	require.NotEmpty(a.t, a.mur.Spec.UserAccounts)
 	assert.Equal(a.t, targetcluster, a.mur.Spec.UserAccounts[0].TargetCluster)
 	return a
-<<<<<<< HEAD
-}
-
-// HasCustomNamespaceTemplate verifies that for the given target cluster, there's a namespace with the given templateRef,
-// but the latter is "overridden" by the given template
-func (a *MasterUserRecordAssertion) HasCustomNamespaceTemplate(targetCluster, templateRef, template string) *MasterUserRecordAssertion {
-	err := a.loadMasterUserRecord()
-	require.NoError(a.t, err)
-	for _, ua := range a.mur.Spec.UserAccounts {
-		if ua.TargetCluster == targetCluster {
-			for _, ns := range ua.Spec.NSTemplateSet.Namespaces {
-				if ns.TemplateRef == templateRef {
-					assert.Equal(a.t, template, ns.Template)
-					return a
-				}
-			}
-		}
-	}
-	a.t.Fatalf("no match for the given target cluster '%s' and templateRef '%s'", targetCluster, templateRef)
-	return a
-}
-
-// HasCustomClusterResourcesTemplate verifies that for the given target cluster, there's a namespace with the given templateRef,
-// but the latter is "overridden" by the given template
-func (a *MasterUserRecordAssertion) HasCustomClusterResourcesTemplate(targetCluster, template string) *MasterUserRecordAssertion {
-	err := a.loadMasterUserRecord()
-	require.NoError(a.t, err)
-	for _, ua := range a.mur.Spec.UserAccounts {
-		if ua.TargetCluster == targetCluster {
-			require.NotNil(a.t, ua.Spec.NSTemplateSet.ClusterResources)
-			assert.Equal(a.t, template, ua.Spec.NSTemplateSet.ClusterResources.Template)
-			return a
-		}
-	}
-	a.t.Fatalf("no match for the given target cluster and templateRef")
-	return a
 }
 
 func (a *MasterUserRecordAssertion) HasUserAccounts(count int) *MasterUserRecordAssertion {
@@ -395,6 +359,4 @@
 	require.NoError(a.t, err)
 	require.Len(a.t, a.murs.Items, count)
 	return a
-=======
->>>>>>> 392256a2
 }