package test

import (
	"context"
	"encoding/json"
	"fmt"
	toolchainv1alpha1 "github.com/codeready-toolchain/api/api/v1alpha1"
	"github.com/stretchr/testify/require"
	"k8s.io/apimachinery/pkg/apis/meta/v1/unstructured"
	"k8s.io/apimachinery/pkg/runtime"
	"k8s.io/apimachinery/pkg/types"
	"k8s.io/client-go/kubernetes/scheme"
	"reflect"
	"sigs.k8s.io/controller-runtime/pkg/client"
	"sigs.k8s.io/controller-runtime/pkg/client/fake" //nolint: staticcheck // not deprecated anymore: see https://github.com/kubernetes-sigs/controller-runtime/pull/1101
)

// NewFakeClient creates a fake K8s client with ability to override specific Get/List/Create/Update/StatusUpdate/Delete functions
func NewFakeClient(t T, initObjs ...client.Object) *FakeClient {
	s := scheme.Scheme
	err := toolchainv1alpha1.AddToScheme(s)
	require.NoError(t, err)

	toolchainObjs := getAllToolchainResources(s)

	cl := fake.NewClientBuilder().
		WithScheme(s).
		WithObjects(initObjs...).
		WithStatusSubresource(toolchainObjs...).
		Build()
	return &FakeClient{Client: cl, T: t}
}

type FakeClient struct {
	client.Client
	T                T
	MockGet          func(ctx context.Context, key client.ObjectKey, obj client.Object, opts ...client.GetOption) error
	MockList         func(ctx context.Context, list client.ObjectList, opts ...client.ListOption) error
	MockCreate       func(ctx context.Context, obj client.Object, opts ...client.CreateOption) error
	MockUpdate       func(ctx context.Context, obj client.Object, opts ...client.UpdateOption) error
	MockPatch        func(ctx context.Context, obj client.Object, patch client.Patch, opts ...client.PatchOption) error
	MockStatusUpdate func(ctx context.Context, obj client.Object, opts ...client.SubResourceUpdateOption) error
	MockStatusPatch  func(ctx context.Context, obj client.Object, patch client.Patch, opts ...client.SubResourcePatchOption) error
	MockDelete       func(ctx context.Context, obj client.Object, opts ...client.DeleteOption) error
	MockDeleteAllOf  func(ctx context.Context, obj client.Object, opts ...client.DeleteAllOfOption) error
}

type mockStatusUpdate struct {
	mockCreate func(ctx context.Context, obj client.Object, subResource client.Object, opts ...client.SubResourceCreateOption) error
	mockUpdate func(ctx context.Context, obj client.Object, opts ...client.SubResourceUpdateOption) error
	mockPatch  func(ctx context.Context, obj client.Object, patch client.Patch, opts ...client.SubResourcePatchOption) error
}

func (m *mockStatusUpdate) Create(ctx context.Context, obj client.Object, subResource client.Object, opts ...client.SubResourceCreateOption) error {
	return m.mockCreate(ctx, obj, subResource, opts...)
}

func (m *mockStatusUpdate) Update(ctx context.Context, obj client.Object, opts ...client.SubResourceUpdateOption) error {
	return m.mockUpdate(ctx, obj, opts...)
}

func (m *mockStatusUpdate) Patch(ctx context.Context, obj client.Object, patch client.Patch, opts ...client.SubResourcePatchOption) error {
	return m.mockPatch(ctx, obj, patch, opts...)
}

func (c *FakeClient) Get(ctx context.Context, key client.ObjectKey, obj client.Object, opts ...client.GetOption) error {
	if c.MockGet != nil {
		return c.MockGet(ctx, key, obj, opts...)
	}
	return c.Client.Get(ctx, key, obj, opts...)
}

func (c *FakeClient) List(ctx context.Context, list client.ObjectList, opts ...client.ListOption) error {
	if c.MockList != nil {
		return c.MockList(ctx, list, opts...)
	}
	return c.Client.List(ctx, list, opts...)
}

func (c *FakeClient) Create(ctx context.Context, obj client.Object, opts ...client.CreateOption) error {
	if c.MockCreate != nil {
		return c.MockCreate(ctx, obj, opts...)
	}
	return Create(ctx, c, obj, opts...)
}

func Create(ctx context.Context, cl *FakeClient, obj client.Object, opts ...client.CreateOption) error {
	// Set Generation to `1` for newly created objects since the kube fake client doesn't set it
	obj.SetGeneration(1)
	return cl.Client.Create(ctx, obj, opts...)
}

func (c *FakeClient) Status() client.StatusWriter {
	m := mockStatusUpdate{}
	if c.MockStatusUpdate == nil && c.MockStatusPatch == nil {
		return c.Client.Status()
	}
	if c.MockStatusUpdate != nil {
		m.mockUpdate = c.MockStatusUpdate
	}
	if c.MockStatusPatch != nil {
		m.mockPatch = c.MockStatusPatch
	}
	return &m
}

func (c *FakeClient) Update(ctx context.Context, obj client.Object, opts ...client.UpdateOption) error {
	if c.MockUpdate != nil {
		return c.MockUpdate(ctx, obj, opts...)
	}
	return Update(ctx, c, obj, opts...)
}

func Update(ctx context.Context, cl *FakeClient, obj client.Object, opts ...client.UpdateOption) error {
	// Update Generation if needed since the kube fake client doesn't update generations.
	// Increment the generation if spec (for objects with Spec) or data/stringData (for objects like CM and Secrets) is changed.
	updatingMap, err := toMap(obj)
	if err != nil {
		return err
	}
	updatingMap["metadata"] = nil
	updatingMap["status"] = nil
	updatingMap["kind"] = nil
	updatingMap["apiVersion"] = nil
	if updatingMap["spec"] == nil {
		updatingMap["spec"] = map[string]interface{}{}
	}

	current, err := cleanObject(obj)
	if err != nil {
		return err
	}
	if err := cl.Client.Get(ctx, types.NamespacedName{Namespace: obj.GetNamespace(), Name: obj.GetName()}, current); err != nil {
		return err
	}
	currentMap, err := toMap(current)
	if err != nil {
		return err
	}
	currentMap["metadata"] = nil
	currentMap["status"] = nil
	currentMap["kind"] = nil
	currentMap["apiVersion"] = nil
	if currentMap["spec"] == nil {
		currentMap["spec"] = map[string]interface{}{}
	}
	for key, value := range currentMap {
		if _, exist := updatingMap[key]; !exist && value == nil {
			updatingMap[key] = nil
		}
	}

	if !reflect.DeepEqual(updatingMap, currentMap) {
		obj.SetGeneration(current.GetGeneration() + 1)
	} else {
		obj.SetGeneration(current.GetGeneration())
	}
	return cl.Client.Update(ctx, obj, opts...)
}

func cleanObject(obj client.Object) (client.Object, error) {
	newObj, ok := obj.DeepCopyObject().(client.Object)
	if !ok {
		return nil, fmt.Errorf("unable cast the deepcopy of the object to client.Object: %+v", obj)
	}

	m, err := toMap(newObj)
	if err != nil {
		return nil, err
	}

	for k := range m {
		if k != "metadata" && k != "kind" && k != "apiVersion" {
			m[k] = nil
		}
	}

	return newObj, nil
}

func toMap(obj runtime.Object) (map[string]interface{}, error) {
	content, err := json.Marshal(obj)
	if err != nil {
		return nil, err
	}
	m := map[string]interface{}{}
	if err := json.Unmarshal(content, &m); err != nil {
		return nil, err
	}

	return m, nil
}

func getAllToolchainResources(s *runtime.Scheme) []client.Object {
<<<<<<< HEAD

=======
>>>>>>> b1d75a2a
	kindToTypeMap := s.KnownTypes(toolchainv1alpha1.GroupVersion)
	toolchainObjs := make([]client.Object, 0, len(kindToTypeMap))
	for kind := range kindToTypeMap {
		obj := &unstructured.Unstructured{}
		obj.SetGroupVersionKind(toolchainv1alpha1.GroupVersion.WithKind(kind))
		toolchainObjs = append(toolchainObjs, obj)
	}
	return toolchainObjs
}

func (c *FakeClient) Delete(ctx context.Context, obj client.Object, opts ...client.DeleteOption) error {
	if c.MockDelete != nil {
		return c.MockDelete(ctx, obj, opts...)
	}
	return c.Client.Delete(ctx, obj, opts...)
}

func (c *FakeClient) DeleteAllOf(ctx context.Context, obj client.Object, opts ...client.DeleteAllOfOption) error {
	if c.MockDeleteAllOf != nil {
		return c.MockDeleteAllOf(ctx, obj, opts...)
	}
	return c.Client.DeleteAllOf(ctx, obj, opts...)
}

func (c *FakeClient) Patch(ctx context.Context, obj client.Object, patch client.Patch, opts ...client.PatchOption) error {
	if c.MockPatch != nil {
		return c.MockPatch(ctx, obj, patch, opts...)
	}
	return c.Client.Patch(ctx, obj, patch, opts...)
}<|MERGE_RESOLUTION|>--- conflicted
+++ resolved
@@ -192,10 +192,6 @@
 }
 
 func getAllToolchainResources(s *runtime.Scheme) []client.Object {
-<<<<<<< HEAD
-
-=======
->>>>>>> b1d75a2a
 	kindToTypeMap := s.KnownTypes(toolchainv1alpha1.GroupVersion)
 	toolchainObjs := make([]client.Object, 0, len(kindToTypeMap))
 	for kind := range kindToTypeMap {
