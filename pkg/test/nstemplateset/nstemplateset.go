package nstemplateset

import (
	"sigs.k8s.io/controller-runtime/pkg/controller/controllerutil"
	"time"

	toolchainv1alpha1 "github.com/codeready-toolchain/api/api/v1alpha1"
	"github.com/codeready-toolchain/toolchain-common/pkg/test"

	corev1 "k8s.io/api/core/v1"
	metav1 "k8s.io/apimachinery/pkg/apis/meta/v1"
)

const (
	clusterResourcesTemplateRef = "basic-clusterresources-abcde00"
	devTemplateRef              = "basic-dev-abcde11"
	codeTemplateRef             = "basic-code-abcde21"
)

func NewNSTemplateSet(name string, options ...Option) *toolchainv1alpha1.NSTemplateSet {
	nstmplSet := &toolchainv1alpha1.NSTemplateSet{
		ObjectMeta: metav1.ObjectMeta{
			Namespace: test.MemberOperatorNs,
			Name:      name,
		},
		Spec: toolchainv1alpha1.NSTemplateSetSpec{
			TierName: "base1ns",
			ClusterResources: &toolchainv1alpha1.NSTemplateSetClusterResources{
				TemplateRef: clusterResourcesTemplateRef,
			},
			Namespaces: []toolchainv1alpha1.NSTemplateSetNamespace{
				{
					TemplateRef: devTemplateRef,
				},
				{
					TemplateRef: codeTemplateRef,
				},
			},
		},
		Status: toolchainv1alpha1.NSTemplateSetStatus{},
	}
	for _, apply := range options {
		apply(nstmplSet)
	}
	return nstmplSet
}

type Option func(*toolchainv1alpha1.NSTemplateSet)

func WithReferencesFor(nstemplateTier *toolchainv1alpha1.NSTemplateTier, opts ...TierOption) Option {
	return func(nstmplSet *toolchainv1alpha1.NSTemplateSet) {
		nstmplSet.Spec.TierName = nstemplateTier.Name

		// cluster resources
		if nstemplateTier.Spec.ClusterResources != nil {
			nstmplSet.Spec.ClusterResources = &toolchainv1alpha1.NSTemplateSetClusterResources{
				TemplateRef: nstemplateTier.Spec.ClusterResources.TemplateRef,
			}
		}

		// namespace resources
		if len(nstemplateTier.Spec.Namespaces) > 0 {
			nstmplSet.Spec.Namespaces = make([]toolchainv1alpha1.NSTemplateSetNamespace, len(nstemplateTier.Spec.Namespaces))
			for i, ns := range nstemplateTier.Spec.Namespaces {
				nstmplSet.Spec.Namespaces[i] = toolchainv1alpha1.NSTemplateSetNamespace(ns)
			}
		}

		for _, apply := range opts {
			apply(nstemplateTier, nstmplSet)
		}
	}
}

type TierOption func(*toolchainv1alpha1.NSTemplateTier, *toolchainv1alpha1.NSTemplateSet)

func WithSpaceRole(role, username string) TierOption {
	return func(nstemplateTier *toolchainv1alpha1.NSTemplateTier, nstmplSet *toolchainv1alpha1.NSTemplateSet) {
		if tierSpaceRole, found := nstemplateTier.Spec.SpaceRoles[role]; found {
			// find the space role matching the templateref in the NSTemplateSet, and add the username
			for i := range nstmplSet.Spec.SpaceRoles {
				if nstmplSet.Spec.SpaceRoles[i].TemplateRef == tierSpaceRole.TemplateRef {
					nstmplSet.Spec.SpaceRoles[i].Usernames = append(nstmplSet.Spec.SpaceRoles[i].Usernames, username)
					return
				}
			}
			// no entry for this space role yet, so let's add it
			nstmplSet.Spec.SpaceRoles = append(nstmplSet.Spec.SpaceRoles, toolchainv1alpha1.NSTemplateSetSpaceRole{
				TemplateRef: nstemplateTier.Spec.SpaceRoles[role].TemplateRef,
				Usernames:   []string{username},
			})
		}
	}
}

func WithReadyCondition() Option {
	return func(nstmplSet *toolchainv1alpha1.NSTemplateSet) {
		nstmplSet.Status.Conditions = []toolchainv1alpha1.Condition{
			{
				Type:   toolchainv1alpha1.ConditionReady,
				Status: corev1.ConditionTrue,
				Reason: toolchainv1alpha1.NSTemplateSetProvisionedReason,
			},
		}
	}
}

func WithNotReadyCondition(reason, message string) Option {
	return func(nstmplSet *toolchainv1alpha1.NSTemplateSet) {
		nstmplSet.Status.Conditions = []toolchainv1alpha1.Condition{
			{
				Type:    toolchainv1alpha1.ConditionReady,
				Status:  corev1.ConditionFalse,
				Reason:  reason,
				Message: message,
			},
		}
	}
}

func WithDeletionTimestamp(ts time.Time) Option {
	return func(nstmplSet *toolchainv1alpha1.NSTemplateSet) {
		nstmplSet.DeletionTimestamp = &metav1.Time{Time: ts}
	}
}

<<<<<<< HEAD
func WithFinalizer() Option {
	return func(nstmplSet *toolchainv1alpha1.NSTemplateSet) {
		controllerutil.AddFinalizer(nstmplSet, toolchainv1alpha1.FinalizerName)
=======
func WithAnnotation(key, value string) Option {
	return func(nstmplSet *toolchainv1alpha1.NSTemplateSet) {
		if nstmplSet.ObjectMeta.Annotations == nil {
			nstmplSet.ObjectMeta.Annotations = map[string]string{}
		}
		nstmplSet.ObjectMeta.Annotations[key] = value
>>>>>>> 14c41a99
	}
}<|MERGE_RESOLUTION|>--- conflicted
+++ resolved
@@ -124,17 +124,18 @@
 	}
 }
 
-<<<<<<< HEAD
 func WithFinalizer() Option {
 	return func(nstmplSet *toolchainv1alpha1.NSTemplateSet) {
 		controllerutil.AddFinalizer(nstmplSet, toolchainv1alpha1.FinalizerName)
-=======
+	}
+}
+
 func WithAnnotation(key, value string) Option {
 	return func(nstmplSet *toolchainv1alpha1.NSTemplateSet) {
 		if nstmplSet.ObjectMeta.Annotations == nil {
 			nstmplSet.ObjectMeta.Annotations = map[string]string{}
 		}
 		nstmplSet.ObjectMeta.Annotations[key] = value
->>>>>>> 14c41a99
+
 	}
 }