--- conflicted
+++ resolved
@@ -47,16 +47,12 @@
 	foundLastProbeTime := false
 	for _, condition := range toolchainCluster.ClusterStatus.Conditions {
 		if condition.Type == toolchainv1alpha1.ToolchainClusterReady {
-<<<<<<< HEAD
-			lastProbeTime = condition.LastTransitionTime
-=======
 			lastProbeTime = func() metav1.Time {
 				if condition.LastUpdatedTime != nil {
 					return *condition.LastUpdatedTime
 				}
 				return condition.LastProbeTime
 			}()
->>>>>>> 0cabe6c2
 			foundLastProbeTime = true
 		}
 
