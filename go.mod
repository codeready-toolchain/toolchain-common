--- conflicted
+++ resolved
@@ -88,19 +88,11 @@
 	github.com/spf13/pflag v1.0.5 // indirect
 	go.uber.org/atomic v1.7.0 // indirect
 	go.uber.org/multierr v1.6.0 // indirect
-<<<<<<< HEAD
 	go.uber.org/zap v1.24.0 // indirect
-	golang.org/x/crypto v0.17.0 // indirect
-	golang.org/x/net v0.17.0 // indirect
-	golang.org/x/sys v0.15.0 // indirect
-	golang.org/x/term v0.15.0 // indirect
-=======
-	go.uber.org/zap v1.21.0 // indirect
 	golang.org/x/crypto v0.21.0 // indirect
 	golang.org/x/net v0.21.0 // indirect
 	golang.org/x/sys v0.18.0 // indirect
 	golang.org/x/term v0.18.0 // indirect
->>>>>>> c7a47443
 	golang.org/x/text v0.14.0 // indirect
 	golang.org/x/time v0.3.0 // indirect
 	gomodules.xyz/jsonpatch/v2 v2.3.0 // indirect
