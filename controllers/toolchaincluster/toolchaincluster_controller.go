--- conflicted
+++ resolved
@@ -7,13 +7,6 @@
 
 	toolchainv1alpha1 "github.com/codeready-toolchain/api/api/v1alpha1"
 	"github.com/codeready-toolchain/toolchain-common/pkg/cluster"
-<<<<<<< HEAD
-	"github.com/pkg/errors"
-	corev1 "k8s.io/api/core/v1"
-	kerrors "k8s.io/apimachinery/pkg/api/errors"
-=======
-	"k8s.io/apimachinery/pkg/api/errors"
->>>>>>> b4e25fa2
 	"k8s.io/apimachinery/pkg/runtime"
 	kubeclientset "k8s.io/client-go/kubernetes"
 	ctrl "sigs.k8s.io/controller-runtime"
@@ -83,64 +76,4 @@
 		return reconcile.Result{}, err
 	}
 	return reconcile.Result{RequeueAfter: r.RequeAfter}, nil
-<<<<<<< HEAD
-}
-
-func (r *Reconciler) runCheckHealthOrDefault(ctx context.Context, rcc *kubeclientset.Clientset) []toolchainv1alpha1.Condition {
-	if r.CheckHealth != nil {
-		return r.CheckHealth(ctx, rcc)
-	}
-	hcond := getClusterHealthStatus(ctx, rcc)
-	return hcond
-}
-
-func (r *Reconciler) updateStatus(ctx context.Context, toolchainCluster *toolchainv1alpha1.ToolchainCluster, currentconditions []toolchainv1alpha1.Condition) error {
-
-	for index, currentCond := range currentconditions {
-		for _, previousCond := range toolchainCluster.Status.Conditions {
-			if currentCond.Type == previousCond.Type && currentCond.Status == previousCond.Status {
-				currentconditions[index].LastTransitionTime = previousCond.LastTransitionTime
-			}
-		}
-	}
-
-	toolchainCluster.Status.Conditions = currentconditions
-	if err := r.Client.Status().Update(ctx, toolchainCluster); err != nil {
-		return errors.Wrapf(err, "Failed to update the status of cluster %s", toolchainCluster.Name)
-	}
-	return nil
-}
-
-func (r *Reconciler) labelTokenSecret(ctx context.Context, toolchainCluster *toolchainv1alpha1.ToolchainCluster) error {
-	if toolchainCluster.Spec.SecretRef.Name == "" {
-		return nil
-	}
-
-	secret := &corev1.Secret{}
-	if err := r.Client.Get(ctx, client.ObjectKey{Name: toolchainCluster.Spec.SecretRef.Name, Namespace: toolchainCluster.Namespace}, secret); err != nil {
-		if kerrors.IsNotFound(err) {
-			// The referenced secret does not exist yet, so we can't really label it.
-			// Because the reconciler runs periodically (not just on ToolchainCluster change), we will
-			// recover from this condition once the secret appears in the cluster.
-			log.FromContext(ctx).Info("failed to find the referenced secret. Cluster cache might be broken until it is created.", "expectedSecretName", toolchainCluster.Spec.SecretRef.Name)
-			return nil
-		}
-		return err
-	}
-
-	if secret.Labels[toolchainv1alpha1.ToolchainClusterLabel] != toolchainCluster.Name {
-		if secret.Labels == nil {
-			secret.Labels = map[string]string{}
-		}
-
-		secret.Labels[toolchainv1alpha1.ToolchainClusterLabel] = toolchainCluster.Name
-
-		if err := r.Client.Update(ctx, secret); err != nil {
-			return err
-		}
-	}
-
-	return nil
-=======
->>>>>>> b4e25fa2
 }