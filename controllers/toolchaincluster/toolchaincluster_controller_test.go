package toolchaincluster

import (
	"context"
	"fmt"
	"testing"
	"time"

	toolchainv1alpha1 "github.com/codeready-toolchain/api/api/v1alpha1"
	"github.com/codeready-toolchain/toolchain-common/pkg/cluster"
	"github.com/codeready-toolchain/toolchain-common/pkg/test"
	"github.com/google/go-cmp/cmp/cmpopts"
	"github.com/stretchr/testify/assert"
	"github.com/stretchr/testify/require"
	"gopkg.in/h2non/gock.v1"
	"gotest.tools/assert/cmp"
	corev1 "k8s.io/api/core/v1"
	kubeclientset "k8s.io/client-go/kubernetes"
	"k8s.io/client-go/kubernetes/scheme"
	"k8s.io/client-go/rest"
	"k8s.io/client-go/tools/clientcmd"
	clientcmdapi "k8s.io/client-go/tools/clientcmd/api"
	runtimeclient "sigs.k8s.io/controller-runtime/pkg/client"
	logf "sigs.k8s.io/controller-runtime/pkg/log"
	"sigs.k8s.io/controller-runtime/pkg/reconcile"
)

var requeAfter = 10 * time.Second

func TestClusterControllerChecks(t *testing.T) {
	// given

	defer gock.Off()
	tcNs := "test-namespace"
	gock.New("http://cluster.com").
		Get("healthz").
		Persist().
		Reply(200).
		BodyString("ok")
	gock.New("http://unstable.com").
		Get("healthz").
		Persist().
		Reply(200).
		BodyString("unstable")
	gock.New("http://not-found.com").
		Get("healthz").
		Persist().
		Reply(404)

	t.Run("ToolchainCluster not found", func(t *testing.T) {
		// given
		NotFound, sec := newToolchainCluster("notfound", tcNs, "http://not-found.com", toolchainv1alpha1.ToolchainClusterStatus{})

		cl := test.NewFakeClient(t, sec)
		reset := setupCachedClusters(t, cl, NotFound)
		defer reset()
		controller, req := prepareReconcile(NotFound, cl, requeAfter)

		// when
		recResult, err := controller.Reconcile(context.TODO(), req)

		// then
<<<<<<< HEAD
		require.Equal(t, err, nil)
		require.Equal(t, reconcile.Result{Requeue: false, RequeueAfter: 0}, recResult)
=======
		require.NoError(t, err)
		require.Equal(t, reconcile.Result{Requeue: false, RequeueAfter: 0}, recresult)
>>>>>>> 37895202
	})

	t.Run("Error while getting ToolchainCluster", func(t *testing.T) {
		// given
		tc, sec := newToolchainCluster("tc", tcNs, "http://tc.com", toolchainv1alpha1.ToolchainClusterStatus{})

		cl := test.NewFakeClient(t, sec)
		cl.MockGet = func(ctx context.Context, key runtimeclient.ObjectKey, obj runtimeclient.Object, opts ...runtimeclient.GetOption) error {
			if _, ok := obj.(*toolchainv1alpha1.ToolchainCluster); ok {
				return fmt.Errorf("mock error")
			}
			return cl.Client.Get(ctx, key, obj, opts...)
		}
		controller, req := prepareReconcile(tc, cl, requeAfter)

		// when
		recResult, err := controller.Reconcile(context.TODO(), req)

		// then
		require.EqualError(t, err, "mock error")
		require.Equal(t, reconcile.Result{Requeue: false, RequeueAfter: 0}, recResult)
	})

	t.Run("reconcile successful and requeued", func(t *testing.T) {
		// given
		stable, sec := newToolchainCluster("stable", tcNs, "http://cluster.com", toolchainv1alpha1.ToolchainClusterStatus{})

		cl := test.NewFakeClient(t, stable, sec)
		reset := setupCachedClusters(t, cl, stable)

		defer reset()
		controller, req := prepareReconcile(stable, cl, requeAfter)

		// when
		recResult, err := controller.Reconcile(context.TODO(), req)

		// then
<<<<<<< HEAD
		require.Equal(t, err, nil)
		require.Equal(t, reconcile.Result{RequeueAfter: requeAfter}, recResult)
		assertClusterStatus(t, cl, "stable", clusterReadyCondition())
=======
		require.NoError(t, err)
		require.Equal(t, reconcile.Result{RequeueAfter: requeAfter}, recresult)
		assertClusterStatus(t, cl, "stable", healthy())
>>>>>>> 37895202
	})

	t.Run("toolchain cluster cache not found", func(t *testing.T) {
		// given
		unstable, _ := newToolchainCluster("unstable", tcNs, "http://unstable.com", toolchainv1alpha1.ToolchainClusterStatus{})

		cl := test.NewFakeClient(t, unstable)
		controller, req := prepareReconcile(unstable, cl, requeAfter)

		// when
		_, err := controller.Reconcile(context.TODO(), req)

		// then
		require.EqualError(t, err, "cluster unstable not found in cache")
		assertClusterStatus(t, cl, "unstable", clusterOfflineCondition("cluster unstable not found in cache"))
	})

	t.Run("error while updating a toolchain cluster status on cache not found", func(t *testing.T) {
		// given
		stable, _ := newToolchainCluster("stable", tcNs, "http://cluster.com", toolchainv1alpha1.ToolchainClusterStatus{})

		cl := test.NewFakeClient(t, stable)
		cl.MockStatusUpdate = func(ctx context.Context, obj runtimeclient.Object, opts ...runtimeclient.UpdateOption) error {
			return fmt.Errorf("mock error")
		}
		controller, req := prepareReconcile(stable, cl, requeAfter)

		// when
		recResult, err := controller.Reconcile(context.TODO(), req)

		// then
		require.EqualError(t, err, "cluster stable not found in cache")
		require.Equal(t, reconcile.Result{}, recResult)

		assertClusterStatus(t, cl, "stable")
	})

	t.Run("error while updating a toolchain cluster status when health-check failed", func(t *testing.T) {
		// given
		stable, sec := newToolchainCluster("stable", tcNs, "http://cluster.com", toolchainv1alpha1.ToolchainClusterStatus{})
		expectedErr := fmt.Errorf("my test error")
		cl := test.NewFakeClient(t, stable, sec)
		cl.MockStatusUpdate = func(ctx context.Context, obj runtimeclient.Object, opts ...runtimeclient.UpdateOption) error {
			return expectedErr
		}
		reset := setupCachedClusters(t, cl, stable)

		defer reset()
		controller, req := prepareReconcile(stable, cl, requeAfter)
		controller.checkHealth = func(context.Context, *kubeclientset.Clientset) (bool, error) {
			return false, expectedErr
		}
		// when
		recResult, err := controller.Reconcile(context.TODO(), req)

		// then
		require.EqualError(t, err, fmt.Sprintf("failed to update the status of cluster - %s: %v", stable.Name, expectedErr))
		require.Equal(t, reconcile.Result{}, recResult)
		assertClusterStatus(t, cl, "stable")
	})

	t.Run("migrates connection settings to kubeconfig in secret", func(t *testing.T) {
		// given
		tc, secret := newToolchainCluster("tc", tcNs, "http://cluster.com", toolchainv1alpha1.ToolchainClusterStatus{})
		cl := test.NewFakeClient(t, tc, secret)
		reset := setupCachedClusters(t, cl, tc)
		defer reset()

		controller, req := prepareReconcile(tc, cl, requeAfter)
		expectedKubeConfig := composeKubeConfigFromData([]byte("mycooltoken"), "http://cluster.com", "test-namespace", true)

		// when
		_, err := controller.Reconcile(context.TODO(), req)
		secretAfterReconcile := &corev1.Secret{}
		require.NoError(t, cl.Get(context.TODO(), runtimeclient.ObjectKeyFromObject(secret), secretAfterReconcile))
		actualKubeConfig, loadErr := clientcmd.Load(secretAfterReconcile.Data["kubeconfig"])

		// then
		require.NoError(t, err)
		require.NoError(t, loadErr)
		assert.Contains(t, secretAfterReconcile.Data, "kubeconfig")

		// we need to use this more complex equals, because we don't initialize the Extension fields (i.e. they're nil)
		// while they're initialized and empty after deserialization, which causes the "normal" deep equals to fail.
		result := cmp.DeepEqual(expectedKubeConfig, *actualKubeConfig,
			cmpopts.IgnoreFields(clientcmdapi.Config{}, "Extensions"),
			cmpopts.IgnoreFields(clientcmdapi.Preferences{}, "Extensions"),
			cmpopts.IgnoreFields(clientcmdapi.Cluster{}, "Extensions"),
			cmpopts.IgnoreFields(clientcmdapi.AuthInfo{}, "Extensions"),
			cmpopts.IgnoreFields(clientcmdapi.Context{}, "Extensions"),
		)()

		assert.True(t, result.Success())
	})
}

func TestGetClusterHealth(t *testing.T) {
	t.Run("Check health default", func(t *testing.T) {
		// given
		stable, sec := newToolchainCluster("stable", "test-namespace", "http://cluster.com", toolchainv1alpha1.ToolchainClusterStatus{})

		cl := test.NewFakeClient(t, stable, sec)
		reset := setupCachedClusters(t, cl, stable)

		defer reset()
		controller, req := prepareReconcile(stable, cl, requeAfter)
		controller.checkHealth = func(context.Context, *kubeclientset.Clientset) (bool, error) {
			return true, nil
		}

		// when
		recResult, err := controller.Reconcile(context.TODO(), req)

		// then
		require.Equal(t, err, nil)
		require.Equal(t, reconcile.Result{RequeueAfter: requeAfter}, recResult)
		assertClusterStatus(t, cl, "stable", clusterReadyCondition())
	})
	t.Run("get health condition when health obtained is false ", func(t *testing.T) {
		// given
		stable, sec := newToolchainCluster("stable", "test-namespace", "http://cluster.com", toolchainv1alpha1.ToolchainClusterStatus{})

		cl := test.NewFakeClient(t, stable, sec)
		reset := setupCachedClusters(t, cl, stable)

		defer reset()
		controller, req := prepareReconcile(stable, cl, requeAfter)
		controller.checkHealth = func(context.Context, *kubeclientset.Clientset) (bool, error) {
			return false, nil
		}

		// when
		recResult, err := controller.Reconcile(context.TODO(), req)

		// then
		require.Equal(t, err, nil)
		require.Equal(t, reconcile.Result{RequeueAfter: requeAfter}, recResult)
		assertClusterStatus(t, cl, "stable", clusterNotReadyCondition())
	})
}
func TestComposeKubeConfig(t *testing.T) {
	// when
	kubeConfig := composeKubeConfigFromData([]byte("token"), "http://over.the.rainbow", "the-namespace", false)

	// then
	context := kubeConfig.Contexts[kubeConfig.CurrentContext]

	assert.Equal(t, "token", kubeConfig.AuthInfos[context.AuthInfo].Token)
	assert.Equal(t, "http://over.the.rainbow", kubeConfig.Clusters[context.Cluster].Server)
	assert.Equal(t, "the-namespace", context.Namespace)
	assert.False(t, kubeConfig.Clusters[context.Cluster].InsecureSkipTLSVerify)
}

func setupCachedClusters(t *testing.T, cl *test.FakeClient, clusters ...*toolchainv1alpha1.ToolchainCluster) func() {
	service := cluster.NewToolchainClusterServiceWithClient(cl, logf.Log, test.MemberOperatorNs, 0, func(config *rest.Config, options runtimeclient.Options) (runtimeclient.Client, error) {
		// make sure that insecure is false to make Gock mocking working properly
		config.Insecure = false
		return runtimeclient.New(config, options)
	})
	for _, clustr := range clusters {
		err := service.AddOrUpdateToolchainCluster(clustr)
		require.NoError(t, err)
		tc, found := cluster.GetCachedToolchainCluster(clustr.Name)
		require.True(t, found)
		tc.Client = test.NewFakeClient(t)
	}
	return func() {
		for _, clustr := range clusters {
			service.DeleteToolchainCluster(clustr.Name)
		}
	}
}

func newToolchainCluster(name, tcNs string, apiEndpoint string, status toolchainv1alpha1.ToolchainClusterStatus) (*toolchainv1alpha1.ToolchainCluster, *corev1.Secret) {
	toolchainCluster, secret := test.NewToolchainClusterWithEndpoint(name, tcNs, "secret", apiEndpoint, status, map[string]string{"namespace": "test-namespace"})
	return toolchainCluster, secret
}

func prepareReconcile(toolchainCluster *toolchainv1alpha1.ToolchainCluster, cl *test.FakeClient, requeAfter time.Duration) (Reconciler, reconcile.Request) {
	controller := Reconciler{
		Client:     cl,
		Scheme:     scheme.Scheme,
		RequeAfter: requeAfter,
	}
	req := reconcile.Request{
		NamespacedName: test.NamespacedName(toolchainCluster.Namespace, toolchainCluster.Name),
	}
	return controller, req
}

func assertClusterStatus(t *testing.T, cl client.Client, clusterName string, clusterConds ...toolchainv1alpha1.Condition) {
	tc := &toolchainv1alpha1.ToolchainCluster{}
	err := cl.Get(context.TODO(), test.NamespacedName("test-namespace", clusterName), tc)
	require.NoError(t, err)
	test.AssertConditionsMatch(t, tc.Status.Conditions, clusterConds...)
}<|MERGE_RESOLUTION|>--- conflicted
+++ resolved
@@ -20,6 +20,7 @@
 	"k8s.io/client-go/rest"
 	"k8s.io/client-go/tools/clientcmd"
 	clientcmdapi "k8s.io/client-go/tools/clientcmd/api"
+	"sigs.k8s.io/controller-runtime/pkg/client"
 	runtimeclient "sigs.k8s.io/controller-runtime/pkg/client"
 	logf "sigs.k8s.io/controller-runtime/pkg/log"
 	"sigs.k8s.io/controller-runtime/pkg/reconcile"
@@ -60,13 +61,8 @@
 		recResult, err := controller.Reconcile(context.TODO(), req)
 
 		// then
-<<<<<<< HEAD
-		require.Equal(t, err, nil)
-		require.Equal(t, reconcile.Result{Requeue: false, RequeueAfter: 0}, recResult)
-=======
 		require.NoError(t, err)
 		require.Equal(t, reconcile.Result{Requeue: false, RequeueAfter: 0}, recresult)
->>>>>>> 37895202
 	})
 
 	t.Run("Error while getting ToolchainCluster", func(t *testing.T) {
@@ -104,15 +100,9 @@
 		recResult, err := controller.Reconcile(context.TODO(), req)
 
 		// then
-<<<<<<< HEAD
-		require.Equal(t, err, nil)
-		require.Equal(t, reconcile.Result{RequeueAfter: requeAfter}, recResult)
-		assertClusterStatus(t, cl, "stable", clusterReadyCondition())
-=======
 		require.NoError(t, err)
 		require.Equal(t, reconcile.Result{RequeueAfter: requeAfter}, recresult)
 		assertClusterStatus(t, cl, "stable", healthy())
->>>>>>> 37895202
 	})
 
 	t.Run("toolchain cluster cache not found", func(t *testing.T) {
